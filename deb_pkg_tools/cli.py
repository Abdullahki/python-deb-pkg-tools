# Debian packaging tools: Command line interface
#
# Author: Peter Odding <peter@peterodding.com>
# Last Change: May 4, 2014
# URL: https://github.com/xolox/python-deb-pkg-tools

"""
Usage: deb-pkg-tools [OPTIONS]

Supported options:

  -i, --inspect=FILE          inspect the metadata in a *.deb archive
  -p, --patch=FILE            patch fields into an existing control file
  -s, --set=LINE              a line to patch into the control file
                              (syntax: "Name: Value")
  -b, --build=DIR             build a Debian package with `dpkg-deb --build'
  -u, --update-repo=DIR       create/update a trivial package repository
  -a, --activate-repo=DIR     enable `apt-get' to install packages from a
                              trivial repository (requires root/sudo privilege)
  -d, --deactivate-repo=DIR   cleans up after --activate-repo
                              (requires root/sudo privilege)
  -w, --with-repo=DIR CMD...  create/update a trivial package repository,
                              activate the repository, run the positional
                              arguments as an external command (usually `apt-get
                              install') and finally deactivate the repository
  -v, --verbose               make more noise
  -h, --help                  show this message and exit
"""

# Standard library modules.
import functools
import getopt
import logging
import os.path
import sys

# External dependencies.
import coloredlogs
from executor import execute
from humanfriendly import format_path, format_size

# Modules included in our package.
from deb_pkg_tools.control import patch_control_file
from deb_pkg_tools.package import inspect_package, build_package
from deb_pkg_tools.repo import (update_repository,
                                activate_repository,
                                deactivate_repository)

# Initialize a logger.
logger = logging.getLogger(__name__)

def main():
    """
    Command line interface for the ``deb-pkg-tools`` program.
    """
    # Configure logging output.
    coloredlogs.install()
    # Command line option defaults.
    actions = []
    control_file = None
    control_fields = {}
    # Parse the command line options.
    try:
        long_options = ['inspect=', 'patch=', 'set=', 'build=', 'update-repo=',
                        'activate-repo=', 'deactivate-repo=', 'with-repo=',
                        'verbose', 'help']
        options, arguments = getopt.getopt(sys.argv[1:], 'i:p:s:b:u:a:d:w:vh', long_options)
        for option, value in options:
            if option in ('-i', '--inspect'):
                actions.append(functools.partial(show_package_metadata, value))
            elif option in ('-p', '--patch'):
                control_file = os.path.abspath(value)
                assert os.path.isfile(control_file), "Control file does not exist!"
            elif option in ('-s', '--set'):
                name, _, value = value.partition(':')
                control_fields[name] = value.strip()
            elif option in ('-b', '--build'):
                actions.append(functools.partial(build_package, check_directory(value)))
            elif option in ('-u', '--update-repo'):
                actions.append(functools.partial(update_repository, check_directory(value)))
            elif option in ('-a', '--activate-repo'):
                actions.append(functools.partial(activate_repository, check_directory(value)))
            elif option in ('-d', '--deactivate-repo'):
                actions.append(functools.partial(deactivate_repository, check_directory(value)))
            elif option in ('-w', '--with-repo'):
                actions.append(functools.partial(with_repository, check_directory(value), arguments))
            elif option in ('-v', '--verbose'):
                coloredlogs.increase_verbosity()
            elif option in ('-h', '--help'):
                usage()
                return
<<<<<<< HEAD
        if control_file:
            assert control_fields, "Please specify one or more control file fields to patch!"
            actions.append(functools.partial(patch_control_file, control_file, control_fields))
    except Exception, e:
=======
    except Exception as e:
>>>>>>> d4b0f4eb
        logger.error(e)
        print
        usage()
        sys.exit(1)
    # Execute the selected action.
    try:
        if actions:
            for action in actions:
                action()
        else:
            usage()
    except Exception as e:
        logger.exception(e)
        sys.exit(1)

def show_package_metadata(archive):
    control_fields, contents = inspect_package(archive)
    print("Package metadata from %s:" % format_path(archive))
    for field_name in sorted(control_fields.keys()):
        value = control_fields[field_name]
        if field_name == 'Installed-Size':
            value = format_size(int(value) * 1024)
        print(" - %s: %s" % (field_name, value))
    print("Package contents from %s:" % format_path(archive))
    for pathname, entry in sorted(contents.items()):
        size = format_size(entry.size, keep_width=True)
        if len(size) < 10:
            size = ' ' * (10 - len(size)) + size
        if entry.target:
            pathname += ' -> ' + entry.target
        print(entry.permissions, '%s/%s' % (entry.owner, entry.group), size, entry.modified, pathname)

def check_directory(argument):
    """
    Make sure a command line argument points to an existing directory.

    :param argument: The original command line argument.
    :returns: The absolute pathname of an existing directory.
    """
    directory = os.path.realpath(os.path.expanduser(argument))
    if not os.path.isdir(directory):
        msg = "Directory doesn't exist! (%s)"
        raise Exception(msg % directory)
    return directory

def with_repository(directory, command):
    """
    Create/update a trivial package repository, activate the repository, run an
    external command (usually `apt-get install') and finally deactivate the
    repository again.
    """
    update_repository(directory)
    activate_repository(directory)
    if not command:
        # Default to the user's shell (seems like a sensible default?)
        command = [os.environ.get('SHELL', '/bin/bash')]
    try:
        execute(*command, logger=logger)
    except BaseException as e:
        logger.exception(e)
        logger.warn("Caught an otherwise unhandled exception! Will deactivate the repository before dying ..")
        sys.exit(1)
    finally:
        deactivate_repository(directory)

def usage():
    """
    Print a friendly usage message to the terminal.
    """
    print(__doc__.strip())

# vim: ts=4 sw=4 et<|MERGE_RESOLUTION|>--- conflicted
+++ resolved
@@ -1,7 +1,7 @@
 # Debian packaging tools: Command line interface
 #
 # Author: Peter Odding <peter@peterodding.com>
-# Last Change: May 4, 2014
+# Last Change: May 10, 2014
 # URL: https://github.com/xolox/python-deb-pkg-tools
 
 """
@@ -89,14 +89,10 @@
             elif option in ('-h', '--help'):
                 usage()
                 return
-<<<<<<< HEAD
         if control_file:
             assert control_fields, "Please specify one or more control file fields to patch!"
             actions.append(functools.partial(patch_control_file, control_file, control_fields))
-    except Exception, e:
-=======
     except Exception as e:
->>>>>>> d4b0f4eb
         logger.error(e)
         print
         usage()
